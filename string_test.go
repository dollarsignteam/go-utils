--- conflicted
+++ resolved
@@ -129,26 +129,8 @@
 				Ref3:            "X8YYB3JO8",
 			},
 		},
-<<<<<<< HEAD
 		{
 			name:  "Test Case 5",
-			input: "00020101021230570016A00000067701011201150105566213439400209PDRKEMVBG03010530376454071999.775802TH62130709PDRKEMVBG63044AC0",
-			infoExpected: utils.EMVCoQRInfo{
-				Format:          "12",
-				MerchantAccount: "0016A00000067701011201150105566213439400209PDRKEMVBG03010",
-				Amount:          "1999.77",
-				PhoneNumber:     "",
-				CountryCode:     "TH",
-				Crc:             "4AC0",
-				CurrencyISO4217: "764",
-				BillerID:        "010556621343940",
-				Ref1:            "PDRKEMVBG",
-				Ref2:            "0",
-				Ref3:            "",
-			},
-		},
-		{
-			name:  "Test Case 6",
 			input: "00020101021253037645802TH29370016A000000677010111021303455660038075406200.006304ABA1",
 			infoExpected: utils.EMVCoQRInfo{
 				Format:          "12",
@@ -164,8 +146,6 @@
 				Ref3:            "",
 			},
 		},
-=======
->>>>>>> e53a15a2
 	}
 	for _, test := range tests {
 		t.Run(test.name, func(t *testing.T) {
